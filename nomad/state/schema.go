package state

import (
	"fmt"
	"sync"

	memdb "github.com/hashicorp/go-memdb"
	"github.com/hashicorp/nomad/nomad/state/indexer"
	"github.com/hashicorp/nomad/nomad/structs"
)

const (
	tableIndex = "index"

<<<<<<< HEAD
	TableNamespaces            = "namespaces"
	TableServiceRegistrations  = "service_registrations"
	TableSecureVariables       = "secure_variables"
	TableSecureVariablesQuotas = "secure_variables_quota"
	TableRootKeyMeta           = "secure_variables_root_key_meta"
	TableACLRoles              = "acl_roles"
=======
	TableNamespaces           = "namespaces"
	TableServiceRegistrations = "service_registrations"
	TableVariables            = "variables"
	TableVariablesQuotas      = "variables_quota"
	TableRootKeyMeta          = "root_key_meta"
>>>>>>> f1b62f55
)

const (
	indexID            = "id"
	indexJob           = "job"
	indexNodeID        = "node_id"
	indexAllocID       = "alloc_id"
	indexServiceName   = "service_name"
	indexExpiresGlobal = "expires-global"
	indexExpiresLocal  = "expires-local"
	indexKeyID         = "key_id"
	indexPath          = "path"
	indexName          = "name"
)

var (
	schemaFactories SchemaFactories
	factoriesLock   sync.Mutex
)

// SchemaFactory is the factory method for returning a TableSchema
type SchemaFactory func() *memdb.TableSchema
type SchemaFactories []SchemaFactory

// RegisterSchemaFactories is used to register a table schema.
func RegisterSchemaFactories(factories ...SchemaFactory) {
	factoriesLock.Lock()
	defer factoriesLock.Unlock()
	schemaFactories = append(schemaFactories, factories...)
}

func GetFactories() SchemaFactories {
	return schemaFactories
}

func init() {
	// Register all schemas
	RegisterSchemaFactories([]SchemaFactory{
		indexTableSchema,
		nodeTableSchema,
		jobTableSchema,
		jobSummarySchema,
		jobVersionSchema,
		deploymentSchema,
		periodicLaunchTableSchema,
		evalTableSchema,
		allocTableSchema,
		vaultAccessorTableSchema,
		siTokenAccessorTableSchema,
		aclPolicyTableSchema,
		aclTokenTableSchema,
		oneTimeTokenTableSchema,
		autopilotConfigTableSchema,
		schedulerConfigTableSchema,
		clusterMetaTableSchema,
		csiVolumeTableSchema,
		csiPluginTableSchema,
		scalingPolicyTableSchema,
		scalingEventTableSchema,
		namespaceTableSchema,
		serviceRegistrationsTableSchema,
<<<<<<< HEAD
		secureVariablesTableSchema,
		secureVariablesQuotasTableSchema,
		secureVariablesRootKeyMetaSchema,
		aclRolesTableSchema,
=======
		variablesTableSchema,
		variablesQuotasTableSchema,
		variablesRootKeyMetaSchema,
>>>>>>> f1b62f55
	}...)
}

// stateStoreSchema is used to return the schema for the state store
func stateStoreSchema() *memdb.DBSchema {
	// Create the root DB schema
	db := &memdb.DBSchema{
		Tables: make(map[string]*memdb.TableSchema),
	}

	// Add each of the tables
	for _, schemaFn := range GetFactories() {
		schema := schemaFn()
		if _, ok := db.Tables[schema.Name]; ok {
			panic(fmt.Sprintf("duplicate table name: %s", schema.Name))
		}
		db.Tables[schema.Name] = schema
	}
	return db
}

// indexTableSchema is used for tracking the most recent index used for each table.
func indexTableSchema() *memdb.TableSchema {
	return &memdb.TableSchema{
		Name: "index",
		Indexes: map[string]*memdb.IndexSchema{
			"id": {
				Name:         "id",
				AllowMissing: false,
				Unique:       true,
				Indexer: &memdb.StringFieldIndex{
					Field:     "Key",
					Lowercase: true,
				},
			},
		},
	}
}

// nodeTableSchema returns the MemDB schema for the nodes table.
// This table is used to store all the client nodes that are registered.
func nodeTableSchema() *memdb.TableSchema {
	return &memdb.TableSchema{
		Name: "nodes",
		Indexes: map[string]*memdb.IndexSchema{
			// Primary index is used for node management
			// and simple direct lookup. ID is required to be
			// unique.
			"id": {
				Name:         "id",
				AllowMissing: false,
				Unique:       true,
				Indexer: &memdb.UUIDFieldIndex{
					Field: "ID",
				},
			},
			"secret_id": {
				Name:         "secret_id",
				AllowMissing: false,
				Unique:       true,
				Indexer: &memdb.UUIDFieldIndex{
					Field: "SecretID",
				},
			},
		},
	}
}

// jobTableSchema returns the MemDB schema for the jobs table.
// This table is used to store all the jobs that have been submitted.
func jobTableSchema() *memdb.TableSchema {
	return &memdb.TableSchema{
		Name: "jobs",
		Indexes: map[string]*memdb.IndexSchema{
			// Primary index is used for job management
			// and simple direct lookup. ID is required to be
			// unique within a namespace.
			"id": {
				Name:         "id",
				AllowMissing: false,
				Unique:       true,

				// Use a compound index so the tuple of (Namespace, ID) is
				// uniquely identifying
				Indexer: &memdb.CompoundIndex{
					Indexes: []memdb.Indexer{
						&memdb.StringFieldIndex{
							Field: "Namespace",
						},

						&memdb.StringFieldIndex{
							Field: "ID",
						},
					},
				},
			},
			"type": {
				Name:         "type",
				AllowMissing: false,
				Unique:       false,
				Indexer: &memdb.StringFieldIndex{
					Field:     "Type",
					Lowercase: false,
				},
			},
			"gc": {
				Name:         "gc",
				AllowMissing: false,
				Unique:       false,
				Indexer: &memdb.ConditionalIndex{
					Conditional: jobIsGCable,
				},
			},
			"periodic": {
				Name:         "periodic",
				AllowMissing: false,
				Unique:       false,
				Indexer: &memdb.ConditionalIndex{
					Conditional: jobIsPeriodic,
				},
			},
		},
	}
}

// jobSummarySchema returns the memdb schema for the job summary table
func jobSummarySchema() *memdb.TableSchema {
	return &memdb.TableSchema{
		Name: "job_summary",
		Indexes: map[string]*memdb.IndexSchema{
			"id": {
				Name:         "id",
				AllowMissing: false,
				Unique:       true,

				// Use a compound index so the tuple of (Namespace, JobID) is
				// uniquely identifying
				Indexer: &memdb.CompoundIndex{
					Indexes: []memdb.Indexer{
						&memdb.StringFieldIndex{
							Field: "Namespace",
						},

						&memdb.StringFieldIndex{
							Field: "JobID",
						},
					},
				},
			},
		},
	}
}

// jobVersionSchema returns the memdb schema for the job version table which
// keeps a historical view of job versions.
func jobVersionSchema() *memdb.TableSchema {
	return &memdb.TableSchema{
		Name: "job_version",
		Indexes: map[string]*memdb.IndexSchema{
			"id": {
				Name:         "id",
				AllowMissing: false,
				Unique:       true,

				// Use a compound index so the tuple of (Namespace, ID, Version) is
				// uniquely identifying
				Indexer: &memdb.CompoundIndex{
					Indexes: []memdb.Indexer{
						&memdb.StringFieldIndex{
							Field: "Namespace",
						},

						&memdb.StringFieldIndex{
							Field:     "ID",
							Lowercase: true,
						},

						&memdb.UintFieldIndex{
							Field: "Version",
						},
					},
				},
			},
		},
	}
}

// jobIsGCable satisfies the ConditionalIndexFunc interface and creates an index
// on whether a job is eligible for garbage collection.
func jobIsGCable(obj interface{}) (bool, error) {
	j, ok := obj.(*structs.Job)
	if !ok {
		return false, fmt.Errorf("Unexpected type: %v", obj)
	}

	// If the job is periodic or parameterized it is only garbage collectable if
	// it is stopped.
	periodic := j.Periodic != nil && j.Periodic.Enabled
	parameterized := j.IsParameterized()
	if periodic || parameterized {
		return j.Stop, nil
	}

	// If the job isn't dead it isn't eligible
	if j.Status != structs.JobStatusDead {
		return false, nil
	}

	// Any job that is stopped is eligible for garbage collection
	if j.Stop {
		return true, nil
	}

	switch j.Type {
	// Otherwise, batch and sysbatch jobs are eligible because they complete on
	// their own without a user stopping them.
	case structs.JobTypeBatch, structs.JobTypeSysBatch:
		return true, nil

	default:
		// other job types may not be GC until stopped
		return false, nil
	}
}

// jobIsPeriodic satisfies the ConditionalIndexFunc interface and creates an index
// on whether a job is periodic.
func jobIsPeriodic(obj interface{}) (bool, error) {
	j, ok := obj.(*structs.Job)
	if !ok {
		return false, fmt.Errorf("Unexpected type: %v", obj)
	}

	if j.Periodic != nil && j.Periodic.Enabled {
		return true, nil
	}

	return false, nil
}

// deploymentSchema returns the MemDB schema tracking a job's deployments
func deploymentSchema() *memdb.TableSchema {
	return &memdb.TableSchema{
		Name: "deployment",
		Indexes: map[string]*memdb.IndexSchema{
			// id index is used for direct lookup of an deployment by ID.
			"id": {
				Name:         "id",
				AllowMissing: false,
				Unique:       true,
				Indexer: &memdb.UUIDFieldIndex{
					Field: "ID",
				},
			},

			// create index is used for listing deploy, ordering them by
			// creation chronology. (Use a reverse iterator for newest first).
			//
			// There may be more than one deployment per CreateIndex.
			"create": {
				Name:         "create",
				AllowMissing: false,
				Unique:       true,
				Indexer: &memdb.CompoundIndex{
					Indexes: []memdb.Indexer{
						&memdb.UintFieldIndex{
							Field: "CreateIndex",
						},
						&memdb.StringFieldIndex{
							Field: "ID",
						},
					},
				},
			},

			// namespace is used to lookup evaluations by namespace.
			"namespace": {
				Name:         "namespace",
				AllowMissing: false,
				Unique:       false,
				Indexer: &memdb.StringFieldIndex{
					Field: "Namespace",
				},
			},

			// namespace_create index is used to lookup deployments by namespace
			// in their original chronological order based on CreateIndex.
			//
			// Use a prefix iterator (namespace_create_prefix) to iterate deployments
			// of a Namespace in order of CreateIndex.
			//
			// There may be more than one deployment per CreateIndex.
			"namespace_create": {
				Name:         "namespace_create",
				AllowMissing: false,
				Unique:       true,
				Indexer: &memdb.CompoundIndex{
					AllowMissing: false,
					Indexes: []memdb.Indexer{
						&memdb.StringFieldIndex{
							Field: "Namespace",
						},
						&memdb.UintFieldIndex{
							Field: "CreateIndex",
						},
						&memdb.StringFieldIndex{
							Field: "ID",
						},
					},
				},
			},

			// job index is used to lookup deployments by job
			"job": {
				Name:         "job",
				AllowMissing: false,
				Unique:       false,

				// Use a compound index so the tuple of (Namespace, JobID) is
				// uniquely identifying
				Indexer: &memdb.CompoundIndex{
					Indexes: []memdb.Indexer{
						&memdb.StringFieldIndex{
							Field: "Namespace",
						},

						&memdb.StringFieldIndex{
							Field: "JobID",
						},
					},
				},
			},
		},
	}
}

// periodicLaunchTableSchema returns the MemDB schema tracking the most recent
// launch time for a periodic job.
func periodicLaunchTableSchema() *memdb.TableSchema {
	return &memdb.TableSchema{
		Name: "periodic_launch",
		Indexes: map[string]*memdb.IndexSchema{
			// Primary index is used for job management
			// and simple direct lookup. ID is required to be
			// unique.
			"id": {
				Name:         "id",
				AllowMissing: false,
				Unique:       true,

				// Use a compound index so the tuple of (Namespace, JobID) is
				// uniquely identifying
				Indexer: &memdb.CompoundIndex{
					Indexes: []memdb.Indexer{
						&memdb.StringFieldIndex{
							Field: "Namespace",
						},

						&memdb.StringFieldIndex{
							Field: "ID",
						},
					},
				},
			},
		},
	}
}

// evalTableSchema returns the MemDB schema for the eval table.
// This table is used to store all the evaluations that are pending
// or recently completed.
func evalTableSchema() *memdb.TableSchema {
	return &memdb.TableSchema{
		Name: "evals",
		Indexes: map[string]*memdb.IndexSchema{
			// id index is used for direct lookup of an evaluation by ID.
			"id": {
				Name:         "id",
				AllowMissing: false,
				Unique:       true,
				Indexer: &memdb.UUIDFieldIndex{
					Field: "ID",
				},
			},

			// create index is used for listing evaluations, ordering them by
			// creation chronology. (Use a reverse iterator for newest first).
			"create": {
				Name:         "create",
				AllowMissing: false,
				Unique:       true,
				Indexer: &memdb.CompoundIndex{
					Indexes: []memdb.Indexer{
						&memdb.UintFieldIndex{
							Field: "CreateIndex",
						},
						&memdb.StringFieldIndex{
							Field: "ID",
						},
					},
				},
			},

			// job index is used to lookup evaluations by job ID.
			"job": {
				Name:         "job",
				AllowMissing: false,
				Unique:       false,
				Indexer: &memdb.CompoundIndex{
					Indexes: []memdb.Indexer{
						&memdb.StringFieldIndex{
							Field: "Namespace",
						},

						&memdb.StringFieldIndex{
							Field:     "JobID",
							Lowercase: true,
						},

						&memdb.StringFieldIndex{
							Field:     "Status",
							Lowercase: true,
						},
					},
				},
			},

			// namespace is used to lookup evaluations by namespace.
			"namespace": {
				Name:         "namespace",
				AllowMissing: false,
				Unique:       false,
				Indexer: &memdb.StringFieldIndex{
					Field: "Namespace",
				},
			},

			// namespace_create index is used to lookup evaluations by namespace
			// in their original chronological order based on CreateIndex.
			//
			// Use a prefix iterator (namespace_prefix) on a Namespace to iterate
			// those evaluations in order of CreateIndex.
			"namespace_create": {
				Name:         "namespace_create",
				AllowMissing: false,
				Unique:       true,
				Indexer: &memdb.CompoundIndex{
					AllowMissing: false,
					Indexes: []memdb.Indexer{
						&memdb.StringFieldIndex{
							Field: "Namespace",
						},
						&memdb.UintFieldIndex{
							Field: "CreateIndex",
						},
						&memdb.StringFieldIndex{
							Field: "ID",
						},
					},
				},
			},
		},
	}
}

// allocTableSchema returns the MemDB schema for the allocation table.
// This table is used to store all the task allocations between task groups
// and nodes.
func allocTableSchema() *memdb.TableSchema {
	return &memdb.TableSchema{
		Name: "allocs",
		Indexes: map[string]*memdb.IndexSchema{
			// id index is used for direct lookup of allocation by ID.
			"id": {
				Name:         "id",
				AllowMissing: false,
				Unique:       true,
				Indexer: &memdb.UUIDFieldIndex{
					Field: "ID",
				},
			},

			// create index is used for listing allocations, ordering them by
			// creation chronology. (Use a reverse iterator for newest first).
			"create": {
				Name:         "create",
				AllowMissing: false,
				Unique:       true,
				Indexer: &memdb.CompoundIndex{
					Indexes: []memdb.Indexer{
						&memdb.UintFieldIndex{
							Field: "CreateIndex",
						},
						&memdb.StringFieldIndex{
							Field: "ID",
						},
					},
				},
			},

			// namespace is used to lookup evaluations by namespace.
			// todo(shoenig): i think we can deprecate this and other like it
			"namespace": {
				Name:         "namespace",
				AllowMissing: false,
				Unique:       false,
				Indexer: &memdb.StringFieldIndex{
					Field: "Namespace",
				},
			},

			// namespace_create index is used to lookup evaluations by namespace
			// in their original chronological order based on CreateIndex.
			//
			// Use a prefix iterator (namespace_prefix) on a Namespace to iterate
			// those evaluations in order of CreateIndex.
			"namespace_create": {
				Name:         "namespace_create",
				AllowMissing: false,
				Unique:       true,
				Indexer: &memdb.CompoundIndex{
					AllowMissing: false,
					Indexes: []memdb.Indexer{
						&memdb.StringFieldIndex{
							Field: "Namespace",
						},
						&memdb.UintFieldIndex{
							Field: "CreateIndex",
						},
						&memdb.StringFieldIndex{
							Field: "ID",
						},
					},
				},
			},

			// Node index is used to lookup allocations by node
			"node": {
				Name:         "node",
				AllowMissing: true, // Missing is allow for failed allocations
				Unique:       false,
				Indexer: &memdb.CompoundIndex{
					Indexes: []memdb.Indexer{
						&memdb.StringFieldIndex{
							Field:     "NodeID",
							Lowercase: true,
						},

						// Conditional indexer on if allocation is terminal
						&memdb.ConditionalIndex{
							Conditional: func(obj interface{}) (bool, error) {
								// Cast to allocation
								alloc, ok := obj.(*structs.Allocation)
								if !ok {
									return false, fmt.Errorf("wrong type, got %t should be Allocation", obj)
								}

								// Check if the allocation is terminal
								return alloc.TerminalStatus(), nil
							},
						},
					},
				},
			},

			// Job index is used to lookup allocations by job
			"job": {
				Name:         "job",
				AllowMissing: false,
				Unique:       false,

				Indexer: &memdb.CompoundIndex{
					Indexes: []memdb.Indexer{
						&memdb.StringFieldIndex{
							Field: "Namespace",
						},

						&memdb.StringFieldIndex{
							Field: "JobID",
						},
					},
				},
			},

			// Eval index is used to lookup allocations by eval
			"eval": {
				Name:         "eval",
				AllowMissing: false,
				Unique:       false,
				Indexer: &memdb.UUIDFieldIndex{
					Field: "EvalID",
				},
			},

			// Deployment index is used to lookup allocations by deployment
			"deployment": {
				Name:         "deployment",
				AllowMissing: true,
				Unique:       false,
				Indexer: &memdb.UUIDFieldIndex{
					Field: "DeploymentID",
				},
			},
		},
	}
}

// vaultAccessorTableSchema returns the MemDB schema for the Vault Accessor
// Table. This table tracks Vault accessors for tokens created on behalf of
// allocations required Vault tokens.
func vaultAccessorTableSchema() *memdb.TableSchema {
	return &memdb.TableSchema{
		Name: "vault_accessors",
		Indexes: map[string]*memdb.IndexSchema{
			// The primary index is the accessor id
			"id": {
				Name:         "id",
				AllowMissing: false,
				Unique:       true,
				Indexer: &memdb.StringFieldIndex{
					Field: "Accessor",
				},
			},

			"alloc_id": {
				Name:         "alloc_id",
				AllowMissing: false,
				Unique:       false,
				Indexer: &memdb.StringFieldIndex{
					Field: "AllocID",
				},
			},

			"node_id": {
				Name:         "node_id",
				AllowMissing: false,
				Unique:       false,
				Indexer: &memdb.StringFieldIndex{
					Field: "NodeID",
				},
			},
		},
	}
}

// siTokenAccessorTableSchema returns the MemDB schema for the Service Identity
// token accessor table. This table tracks accessors for tokens created on behalf
// of allocations with Consul connect enabled tasks that need SI tokens.
func siTokenAccessorTableSchema() *memdb.TableSchema {
	return &memdb.TableSchema{
		Name: siTokenAccessorTable,
		Indexes: map[string]*memdb.IndexSchema{
			// The primary index is the accessor id
			"id": {
				Name:         "id",
				AllowMissing: false,
				Unique:       true,
				Indexer: &memdb.StringFieldIndex{
					Field: "AccessorID",
				},
			},

			"alloc_id": {
				Name:         "alloc_id",
				AllowMissing: false,
				Unique:       false,
				Indexer: &memdb.StringFieldIndex{
					Field: "AllocID",
				},
			},

			"node_id": {
				Name:         "node_id",
				AllowMissing: false,
				Unique:       false,
				Indexer: &memdb.StringFieldIndex{
					Field: "NodeID",
				},
			},
		},
	}
}

// aclPolicyTableSchema returns the MemDB schema for the policy table.
// This table is used to store the policies which are referenced by tokens
func aclPolicyTableSchema() *memdb.TableSchema {
	return &memdb.TableSchema{
		Name: "acl_policy",
		Indexes: map[string]*memdb.IndexSchema{
			"id": {
				Name:         "id",
				AllowMissing: false,
				Unique:       true,
				Indexer: &memdb.StringFieldIndex{
					Field: "Name",
				},
			},
			"job": {
				Name:         "job",
				AllowMissing: true,
				Unique:       false,
				Indexer:      &ACLPolicyJobACLFieldIndex{},
			},
		},
	}
}

// ACLPolicyJobACLFieldIndex is used to extract the policy's JobACL field and
// build an index on it.
type ACLPolicyJobACLFieldIndex struct{}

// FromObject is used to extract an index value from an
// object or to indicate that the index value is missing.
func (a *ACLPolicyJobACLFieldIndex) FromObject(obj interface{}) (bool, []byte, error) {
	policy, ok := obj.(*structs.ACLPolicy)
	if !ok {
		return false, nil, fmt.Errorf("object %#v is not an ACLPolicy", obj)
	}

	if policy.JobACL == nil {
		return false, nil, nil
	}

	ns := policy.JobACL.Namespace
	if ns == "" {
		return false, nil, nil
	}
	jobID := policy.JobACL.JobID
	if jobID == "" {
		return false, nil, fmt.Errorf(
			"object %#v is not a valid ACLPolicy: JobACL.JobID without Namespace", obj)
	}

	val := ns + "\x00" + jobID + "\x00"
	return true, []byte(val), nil
}

// FromArgs is used to build an exact index lookup based on arguments
func (a *ACLPolicyJobACLFieldIndex) FromArgs(args ...interface{}) ([]byte, error) {
	if len(args) != 2 {
		return nil, fmt.Errorf("must provide two arguments")
	}
	arg0, ok := args[0].(string)
	if !ok {
		return nil, fmt.Errorf("argument must be a string: %#v", args[0])
	}
	arg1, ok := args[1].(string)
	if !ok {
		return nil, fmt.Errorf("argument must be a string: %#v", args[0])
	}

	// Add the null character as a terminator
	arg0 += "\x00" + arg1 + "\x00"
	return []byte(arg0), nil
}

// PrefixFromArgs returns a prefix that should be used for scanning based on the arguments
func (a *ACLPolicyJobACLFieldIndex) PrefixFromArgs(args ...interface{}) ([]byte, error) {
	val, err := a.FromArgs(args...)
	if err != nil {
		return nil, err
	}

	// Strip the null terminator, the rest is a prefix
	n := len(val)
	if n > 0 {
		return val[:n-1], nil
	}
	return val, nil
}

// aclTokenTableSchema returns the MemDB schema for the tokens table.
// This table is used to store the bearer tokens which are used to authenticate
func aclTokenTableSchema() *memdb.TableSchema {
	return &memdb.TableSchema{
		Name: "acl_token",
		Indexes: map[string]*memdb.IndexSchema{
			"id": {
				Name:         "id",
				AllowMissing: false,
				Unique:       true,
				Indexer: &memdb.UUIDFieldIndex{
					Field: "AccessorID",
				},
			},
			"create": {
				Name:         "create",
				AllowMissing: false,
				Unique:       true,
				Indexer: &memdb.CompoundIndex{
					Indexes: []memdb.Indexer{
						&memdb.UintFieldIndex{
							Field: "CreateIndex",
						},
						&memdb.StringFieldIndex{
							Field: "AccessorID",
						},
					},
				},
			},
			"secret": {
				Name:         "secret",
				AllowMissing: false,
				Unique:       true,
				Indexer: &memdb.UUIDFieldIndex{
					Field: "SecretID",
				},
			},
			"global": {
				Name:         "global",
				AllowMissing: false,
				Unique:       false,
				Indexer: &memdb.FieldSetIndex{
					Field: "Global",
				},
			},
			indexExpiresGlobal: {
				Name:         indexExpiresGlobal,
				AllowMissing: true,
				Unique:       false,
				Indexer: indexer.SingleIndexer{
					ReadIndex:  indexer.ReadIndex(indexer.IndexFromTimeQuery),
					WriteIndex: indexer.WriteIndex(indexExpiresGlobalFromACLToken),
				},
			},
			indexExpiresLocal: {
				Name:         indexExpiresLocal,
				AllowMissing: true,
				Unique:       false,
				Indexer: indexer.SingleIndexer{
					ReadIndex:  indexer.ReadIndex(indexer.IndexFromTimeQuery),
					WriteIndex: indexer.WriteIndex(indexExpiresLocalFromACLToken),
				},
			},
		},
	}
}

func indexExpiresLocalFromACLToken(raw interface{}) ([]byte, error) {
	return indexExpiresFromACLToken(raw, false)
}

func indexExpiresGlobalFromACLToken(raw interface{}) ([]byte, error) {
	return indexExpiresFromACLToken(raw, true)
}

// indexExpiresFromACLToken implements the indexer.WriteIndex interface and
// allows us to use an ACL tokens ExpirationTime as an index, if it is a
// non-default value. This allows for efficient lookups when trying to deal
// with removal of expired tokens from state.
func indexExpiresFromACLToken(raw interface{}, global bool) ([]byte, error) {
	p, ok := raw.(*structs.ACLToken)
	if !ok {
		return nil, fmt.Errorf("unexpected type %T for structs.ACLToken index", raw)
	}
	if p.Global != global {
		return nil, indexer.ErrMissingValueForIndex
	}
	if !p.HasExpirationTime() {
		return nil, indexer.ErrMissingValueForIndex
	}
	if p.ExpirationTime.Unix() < 0 {
		return nil, fmt.Errorf("token expiration time cannot be before the unix epoch: %s", p.ExpirationTime)
	}

	var b indexer.IndexBuilder
	b.Time(*p.ExpirationTime)
	return b.Bytes(), nil
}

// oneTimeTokenTableSchema returns the MemDB schema for the tokens table.
// This table is used to store one-time tokens for ACL tokens
func oneTimeTokenTableSchema() *memdb.TableSchema {
	return &memdb.TableSchema{
		Name: "one_time_token",
		Indexes: map[string]*memdb.IndexSchema{
			"secret": {
				Name:         "secret",
				AllowMissing: false,
				Unique:       true,
				Indexer: &memdb.UUIDFieldIndex{
					Field: "OneTimeSecretID",
				},
			},
			"id": {
				Name:         "id",
				AllowMissing: false,
				Unique:       true,
				Indexer: &memdb.UUIDFieldIndex{
					Field: "AccessorID",
				},
			},
		},
	}
}

// singletonRecord can be used to describe tables which should contain only 1 entry.
// Example uses include storing node config or cluster metadata blobs.
var singletonRecord = &memdb.ConditionalIndex{
	Conditional: func(interface{}) (bool, error) { return true, nil },
}

// schedulerConfigTableSchema returns the MemDB schema for the scheduler config table.
// This table is used to store configuration options for the scheduler
func schedulerConfigTableSchema() *memdb.TableSchema {
	return &memdb.TableSchema{
		Name: "scheduler_config",
		Indexes: map[string]*memdb.IndexSchema{
			"id": {
				Name:         "id",
				AllowMissing: true,
				Unique:       true,
				Indexer:      singletonRecord, // we store only 1 scheduler config
			},
		},
	}
}

// clusterMetaTableSchema returns the MemDB schema for the scheduler config table.
func clusterMetaTableSchema() *memdb.TableSchema {
	return &memdb.TableSchema{
		Name: "cluster_meta",
		Indexes: map[string]*memdb.IndexSchema{
			"id": {
				Name:         "id",
				AllowMissing: false,
				Unique:       true,
				Indexer:      singletonRecord, // we store only 1 cluster metadata
			},
		},
	}
}

// CSIVolumes are identified by id globally, and searchable by driver
func csiVolumeTableSchema() *memdb.TableSchema {
	return &memdb.TableSchema{
		Name: "csi_volumes",
		Indexes: map[string]*memdb.IndexSchema{
			"id": {
				Name:         "id",
				AllowMissing: false,
				Unique:       true,
				Indexer: &memdb.CompoundIndex{
					Indexes: []memdb.Indexer{
						&memdb.StringFieldIndex{
							Field: "Namespace",
						},
						&memdb.StringFieldIndex{
							Field: "ID",
						},
					},
				},
			},
			"plugin_id": {
				Name:         "plugin_id",
				AllowMissing: false,
				Unique:       false,
				Indexer: &memdb.StringFieldIndex{
					Field: "PluginID",
				},
			},
		},
	}
}

// CSIPlugins are identified by id globally, and searchable by driver
func csiPluginTableSchema() *memdb.TableSchema {
	return &memdb.TableSchema{
		Name: "csi_plugins",
		Indexes: map[string]*memdb.IndexSchema{
			"id": {
				Name:         "id",
				AllowMissing: false,
				Unique:       true,
				Indexer: &memdb.StringFieldIndex{
					Field: "ID",
				},
			},
		},
	}
}

// StringFieldIndex is used to extract a field from an object
// using reflection and builds an index on that field.
type ScalingPolicyTargetFieldIndex struct {
	Field string

	// AllowMissing controls if the field should be ignored if the field is
	// not provided.
	AllowMissing bool
}

// FromObject is used to extract an index value from an
// object or to indicate that the index value is missing.
func (s *ScalingPolicyTargetFieldIndex) FromObject(obj interface{}) (bool, []byte, error) {
	policy, ok := obj.(*structs.ScalingPolicy)
	if !ok {
		return false, nil, fmt.Errorf("object %#v is not a ScalingPolicy", obj)
	}

	if policy.Target == nil {
		return false, nil, nil
	}

	val, ok := policy.Target[s.Field]
	if !ok && !s.AllowMissing {
		return false, nil, nil
	}

	// Add the null character as a terminator
	val += "\x00"
	return true, []byte(val), nil
}

// FromArgs is used to build an exact index lookup based on arguments
func (s *ScalingPolicyTargetFieldIndex) FromArgs(args ...interface{}) ([]byte, error) {
	if len(args) != 1 {
		return nil, fmt.Errorf("must provide only a single argument")
	}
	arg, ok := args[0].(string)
	if !ok {
		return nil, fmt.Errorf("argument must be a string: %#v", args[0])
	}
	// Add the null character as a terminator
	arg += "\x00"
	return []byte(arg), nil
}

// PrefixFromArgs returns a prefix that should be used for scanning based on the arguments
func (s *ScalingPolicyTargetFieldIndex) PrefixFromArgs(args ...interface{}) ([]byte, error) {
	val, err := s.FromArgs(args...)
	if err != nil {
		return nil, err
	}

	// Strip the null terminator, the rest is a prefix
	n := len(val)
	if n > 0 {
		return val[:n-1], nil
	}
	return val, nil
}

// scalingPolicyTableSchema returns the MemDB schema for the policy table.
func scalingPolicyTableSchema() *memdb.TableSchema {
	return &memdb.TableSchema{
		Name: "scaling_policy",
		Indexes: map[string]*memdb.IndexSchema{
			// Primary index is used for simple direct lookup.
			"id": {
				Name:         "id",
				AllowMissing: false,
				Unique:       true,

				// UUID is uniquely identifying
				Indexer: &memdb.StringFieldIndex{
					Field: "ID",
				},
			},
			// Target index is used for listing by namespace or job, or looking up a specific target.
			// A given task group can have only a single scaling policies, so this is guaranteed to be unique.
			"target": {
				Name:   "target",
				Unique: false,

				// Use a compound index so the tuple of (Namespace, Job, Group, Task) is
				// used when looking for a policy
				Indexer: &memdb.CompoundIndex{
					Indexes: []memdb.Indexer{
						&ScalingPolicyTargetFieldIndex{
							Field:        "Namespace",
							AllowMissing: true,
						},

						&ScalingPolicyTargetFieldIndex{
							Field:        "Job",
							AllowMissing: true,
						},

						&ScalingPolicyTargetFieldIndex{
							Field:        "Group",
							AllowMissing: true,
						},

						&ScalingPolicyTargetFieldIndex{
							Field:        "Task",
							AllowMissing: true,
						},
					},
				},
			},
			// Type index is used for listing by policy type
			"type": {
				Name:         "type",
				AllowMissing: false,
				Unique:       false,
				Indexer: &memdb.StringFieldIndex{
					Field: "Type",
				},
			},
			// Used to filter by enabled
			"enabled": {
				Name:         "enabled",
				AllowMissing: false,
				Unique:       false,
				Indexer: &memdb.FieldSetIndex{
					Field: "Enabled",
				},
			},
		},
	}
}

// scalingEventTableSchema returns the memdb schema for job scaling events
func scalingEventTableSchema() *memdb.TableSchema {
	return &memdb.TableSchema{
		Name: "scaling_event",
		Indexes: map[string]*memdb.IndexSchema{
			"id": {
				Name:         "id",
				AllowMissing: false,
				Unique:       true,

				// Use a compound index so the tuple of (Namespace, JobID) is
				// uniquely identifying
				Indexer: &memdb.CompoundIndex{
					Indexes: []memdb.Indexer{
						&memdb.StringFieldIndex{
							Field: "Namespace",
						},

						&memdb.StringFieldIndex{
							Field: "JobID",
						},
					},
				},
			},

			// TODO: need to figure out whether we want to index these or the jobs or ...
			// "error": {
			// 	Name:         "error",
			// 	AllowMissing: false,
			// 	Unique:       false,
			// 	Indexer: &memdb.FieldSetIndex{
			// 		Field: "Error",
			// 	},
			// },
		},
	}
}

// namespaceTableSchema returns the MemDB schema for the namespace table.
func namespaceTableSchema() *memdb.TableSchema {
	return &memdb.TableSchema{
		Name: TableNamespaces,
		Indexes: map[string]*memdb.IndexSchema{
			"id": {
				Name:         "id",
				AllowMissing: false,
				Unique:       true,
				Indexer: &memdb.StringFieldIndex{
					Field: "Name",
				},
			},
			"quota": {
				Name:         "quota",
				AllowMissing: true,
				Unique:       false,
				Indexer: &memdb.StringFieldIndex{
					Field: "Quota",
				},
			},
		},
	}
}

// serviceRegistrationsTableSchema returns the MemDB schema for Nomad native
// service registrations.
func serviceRegistrationsTableSchema() *memdb.TableSchema {
	return &memdb.TableSchema{
		Name: TableServiceRegistrations,
		Indexes: map[string]*memdb.IndexSchema{
			// The serviceID in combination with namespace forms a unique
			// identifier for a service registration. This is used to look up
			// and delete services in individual isolation.
			indexID: {
				Name:         indexID,
				AllowMissing: false,
				Unique:       true,
				Indexer: &memdb.CompoundIndex{
					Indexes: []memdb.Indexer{
						&memdb.StringFieldIndex{
							Field: "Namespace",
						},
						&memdb.StringFieldIndex{
							Field: "ID",
						},
					},
				},
			},
			indexServiceName: {
				Name:         indexServiceName,
				AllowMissing: false,
				Unique:       false,
				Indexer: &memdb.CompoundIndex{
					Indexes: []memdb.Indexer{
						&memdb.StringFieldIndex{
							Field: "Namespace",
						},
						&memdb.StringFieldIndex{
							Field: "ServiceName",
						},
					},
				},
			},
			indexJob: {
				Name:         indexJob,
				AllowMissing: false,
				Unique:       false,
				Indexer: &memdb.CompoundIndex{
					Indexes: []memdb.Indexer{
						&memdb.StringFieldIndex{
							Field: "Namespace",
						},
						&memdb.StringFieldIndex{
							Field: "JobID",
						},
					},
				},
			},
			// The nodeID index allows lookups and deletions to be performed
			// for an entire node. This is primarily used when a node becomes
			// lost.
			indexNodeID: {
				Name:         indexNodeID,
				AllowMissing: false,
				Unique:       false,
				Indexer: &memdb.StringFieldIndex{
					Field: "NodeID",
				},
			},
			indexAllocID: {
				Name:         indexAllocID,
				AllowMissing: false,
				Unique:       false,
				Indexer: &memdb.StringFieldIndex{
					Field: "AllocID",
				},
			},
		},
	}
}

// variablesTableSchema returns the MemDB schema for Nomad variables.
func variablesTableSchema() *memdb.TableSchema {
	return &memdb.TableSchema{
		Name: TableVariables,
		Indexes: map[string]*memdb.IndexSchema{
			indexID: {
				Name:         indexID,
				AllowMissing: false,
				Unique:       true,
				Indexer: &memdb.CompoundIndex{
					Indexes: []memdb.Indexer{
						&memdb.StringFieldIndex{
							Field: "Namespace",
						},
						&memdb.StringFieldIndex{
							Field: "Path",
						},
					},
				},
			},
			indexKeyID: {
				Name:         indexKeyID,
				AllowMissing: false,
				Indexer:      &variableKeyIDFieldIndexer{},
			},
			indexPath: {
				Name:         indexPath,
				AllowMissing: false,
				Unique:       false,
				Indexer: &memdb.StringFieldIndex{
					Field: "Path",
				},
			},
		},
	}
}

type variableKeyIDFieldIndexer struct{}

// FromArgs implements go-memdb/Indexer and is used to build an exact
// index lookup based on arguments
func (s *variableKeyIDFieldIndexer) FromArgs(args ...interface{}) ([]byte, error) {
	if len(args) != 1 {
		return nil, fmt.Errorf("must provide only a single argument")
	}
	arg, ok := args[0].(string)
	if !ok {
		return nil, fmt.Errorf("argument must be a string: %#v", args[0])
	}
	// Add the null character as a terminator
	arg += "\x00"
	return []byte(arg), nil
}

// PrefixFromArgs implements go-memdb/PrefixIndexer and returns a
// prefix that should be used for scanning based on the arguments
func (s *variableKeyIDFieldIndexer) PrefixFromArgs(args ...interface{}) ([]byte, error) {
	val, err := s.FromArgs(args...)
	if err != nil {
		return nil, err
	}

	// Strip the null terminator, the rest is a prefix
	n := len(val)
	if n > 0 {
		return val[:n-1], nil
	}
	return val, nil
}

// FromObject implements go-memdb/SingleIndexer and is used to extract
// an index value from an object or to indicate that the index value
// is missing.
func (s *variableKeyIDFieldIndexer) FromObject(obj interface{}) (bool, []byte, error) {
	variable, ok := obj.(*structs.VariableEncrypted)
	if !ok {
		return false, nil, fmt.Errorf("object %#v is not a Variable", obj)
	}

	keyID := variable.KeyID
	if keyID == "" {
		return false, nil, nil
	}

	// Add the null character as a terminator
	keyID += "\x00"
	return true, []byte(keyID), nil
}

// variablesQuotasTableSchema returns the MemDB schema for Nomad variables
// quotas tracking
func variablesQuotasTableSchema() *memdb.TableSchema {
	return &memdb.TableSchema{
		Name: TableVariablesQuotas,
		Indexes: map[string]*memdb.IndexSchema{
			indexID: {
				Name:         indexID,
				AllowMissing: false,
				Unique:       true,
				Indexer: &memdb.StringFieldIndex{
					Field:     "Namespace",
					Lowercase: true,
				},
			},
		},
	}
}

// variablesRootKeyMetaSchema returns the MemDB schema for Nomad root keys
func variablesRootKeyMetaSchema() *memdb.TableSchema {
	return &memdb.TableSchema{
		Name: TableRootKeyMeta,
		Indexes: map[string]*memdb.IndexSchema{
			indexID: {
				Name:         indexID,
				AllowMissing: false,
				Unique:       true,
				Indexer: &memdb.StringFieldIndex{
					Field:     "KeyID",
					Lowercase: true,
				},
			},
		},
	}
}

func aclRolesTableSchema() *memdb.TableSchema {
	return &memdb.TableSchema{
		Name: TableACLRoles,
		Indexes: map[string]*memdb.IndexSchema{
			indexID: {
				Name:         indexID,
				AllowMissing: false,
				Unique:       true,
				Indexer: &memdb.StringFieldIndex{
					Field: "ID",
				},
			},
			indexName: {
				Name:         indexName,
				AllowMissing: false,
				Unique:       true,
				Indexer: &memdb.StringFieldIndex{
					Field: "Name",
				},
			},
		},
	}
}<|MERGE_RESOLUTION|>--- conflicted
+++ resolved
@@ -12,20 +12,12 @@
 const (
 	tableIndex = "index"
 
-<<<<<<< HEAD
-	TableNamespaces            = "namespaces"
-	TableServiceRegistrations  = "service_registrations"
-	TableSecureVariables       = "secure_variables"
-	TableSecureVariablesQuotas = "secure_variables_quota"
-	TableRootKeyMeta           = "secure_variables_root_key_meta"
-	TableACLRoles              = "acl_roles"
-=======
 	TableNamespaces           = "namespaces"
 	TableServiceRegistrations = "service_registrations"
 	TableVariables            = "variables"
 	TableVariablesQuotas      = "variables_quota"
 	TableRootKeyMeta          = "root_key_meta"
->>>>>>> f1b62f55
+	TableACLRoles             = "acl_roles"
 )
 
 const (
@@ -87,16 +79,10 @@
 		scalingEventTableSchema,
 		namespaceTableSchema,
 		serviceRegistrationsTableSchema,
-<<<<<<< HEAD
-		secureVariablesTableSchema,
-		secureVariablesQuotasTableSchema,
-		secureVariablesRootKeyMetaSchema,
-		aclRolesTableSchema,
-=======
 		variablesTableSchema,
 		variablesQuotasTableSchema,
 		variablesRootKeyMetaSchema,
->>>>>>> f1b62f55
+		aclRolesTableSchema,
 	}...)
 }
 
