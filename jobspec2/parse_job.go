--- conflicted
+++ resolved
@@ -111,13 +111,10 @@
 		if t.Splay == nil {
 			t.Splay = pointer.Of(5 * time.Second)
 		}
-<<<<<<< HEAD
 		if t.ErrMissingKey == nil {
-			t.ErrMissingKey = boolToPtr(false)
+			t.ErrMissingKey = pointer.Of(false)
 		}
-=======
 		normalizeChangeScript(t.ChangeScript)
->>>>>>> c725c1b5
 	}
 }
 
